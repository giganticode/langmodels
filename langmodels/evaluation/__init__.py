<<<<<<< HEAD
from langmodels.evaluation.evaluation import evaluate_model_on_file, evaluate_model_on_string, evaluate_model_on_path, \
    evaluate_model_on_project_set
from langmodels.evaluation.customization import TokenTypeSubset


__all__ = [
    'evaluate_model_on_file',
    'evaluate_model_on_string',
    'evaluate_model_on_path',
    'evaluate_model_on_project_set',
    'TokenTypeSubset'
]
=======
import os

from langmodels.evaluation.api import evaluate_on_file, evaluate_on_string, evaluate_on_path
from langmodels.evaluation.characteristics import SubtokenNumber, TokenType, FrequencyRank, Project, LinePosition, TokenPosition
from langmodels.evaluation.options import EvaluationOptions
from langmodels.evaluation.result import EvaluationResult


__all__ = [
    'evaluate_on_file',
    'evaluate_on_string',
    'evaluate_on_path',
    'EvaluationResult',
    'EvaluationOptions',
    'SubtokenNumber',
    'TokenType',
    'FrequencyRank',
    'Project',
    'LinePosition',
    'TokenPosition'
]


if 'LANGMODELS_EVALUATION_TEST' in os.environ:
    import pandas as pd
    pd.set_option('display.max_rows', None)
    pd.set_option('display.max_columns', None)
    pd.set_option('display.width', None)
    pd.set_option('display.max_colwidth', -1)

>>>>>>> 4ef5f3db
<|MERGE_RESOLUTION|>--- conflicted
+++ resolved
@@ -1,24 +1,10 @@
-<<<<<<< HEAD
-from langmodels.evaluation.evaluation import evaluate_model_on_file, evaluate_model_on_string, evaluate_model_on_path, \
-    evaluate_model_on_project_set
-from langmodels.evaluation.customization import TokenTypeSubset
-
-
-__all__ = [
-    'evaluate_model_on_file',
-    'evaluate_model_on_string',
-    'evaluate_model_on_path',
-    'evaluate_model_on_project_set',
-    'TokenTypeSubset'
-]
-=======
 import os
 
 from langmodels.evaluation.api import evaluate_on_file, evaluate_on_string, evaluate_on_path
-from langmodels.evaluation.characteristics import SubtokenNumber, TokenType, FrequencyRank, Project, LinePosition, TokenPosition
+from langmodels.evaluation.characteristics import SubtokenNumber, TokenType, FrequencyRank, Project, LinePosition, \
+    TokenPosition
 from langmodels.evaluation.options import EvaluationOptions
 from langmodels.evaluation.result import EvaluationResult
-
 
 __all__ = [
     'evaluate_on_file',
@@ -42,4 +28,3 @@
     pd.set_option('display.width', None)
     pd.set_option('display.max_colwidth', -1)
 
->>>>>>> 4ef5f3db
