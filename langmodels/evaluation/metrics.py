--- conflicted
+++ resolved
@@ -1,130 +1,21 @@
 import logging
-<<<<<<< HEAD
-import sys
-from typing import List, Optional, Set, Callable, Dict, Type
-
-from langmodels.evaluation.definitions import EvaluationResult
-from langmodels.evaluation.customization import TokenTypeSubset
-from langmodels.model import TrainedModel
-
-DEFAULT_N_MODEL_SUGGESTIONS = 100
-=======
 from abc import ABC
 from typing import Mapping, List
 
-from torch import Tensor
 from tqdm import tqdm
->>>>>>> 4ef5f3db
 
 from codeprep.preprocess.codestructure import CodeBaseStructure
 from codeprep.preprocess.tokens import TokenSequence
 from langmodels.evaluation.characteristics import characterize_token
 from langmodels.evaluation.dataloader import BatchedTokenLoader
+from langmodels.evaluation.evaluator import calculate_losses_for_batch
 from langmodels.evaluation.options import EvaluationOptions
 from langmodels.evaluation.result import EvaluationResultAccumulator
-from langmodels.evaluation.evaluator import calculate_losses_for_batch
-from langmodels.model.model import TrainedModel, retain_models_state
+from langmodels.model import TrainedModel, retain_models_state
 
 logger = logging.getLogger(__name__)
 
 
-<<<<<<< HEAD
-def bin_entropy(model: TrainedModel, line: str, extension: str, append_eof: bool,
-                token_type_subsets: Optional[Set[TokenTypeSubset]] = None, max_context_allowed: int = sys.maxsize,
-                full_tokens: bool = True) \
-        -> Dict[TokenTypeSubset, EvaluationResult]:
-    """
-    Changes the state of the model!
-    """
-    token_type_subsets = token_type_subsets or {TokenTypeSubset.full_set()}
-
-    all_entropies, tokens, all_token_types, context_lengths = model.get_entropies_for_text(line, extension, full_tokens=full_tokens, append_eof=append_eof, max_context_allowed=max_context_allowed)
-    evaluation_results: Dict[TokenTypeSubset, EvaluationResult] = {}
-    for token_type_subset in token_type_subsets:
-        res = []
-        sum = 0.0
-        count = 0
-        for entropy, token_type in zip(all_entropies, all_token_types):
-            if token_type_subset.contains(token_type):
-                res.append(entropy)
-                sum += entropy
-                count += 1
-            else:
-                res.append(None)
-        if max_context_allowed < 1000:
-            of_context_length_cumul = [(0.0, 0)] * max_context_allowed
-            for entropy, token_type, context_length in zip(all_entropies, all_token_types, context_lengths):
-                if token_type_subset.contains(token_type):
-                    if context_length is not None:
-                        of_context_length_cumul[context_length] = (of_context_length_cumul[context_length][0] + entropy, of_context_length_cumul[context_length][1] + 1)
-            of_context_length = [(val / n if n != 0 else 0.0, n) for (val, n) in of_context_length_cumul]
-        else:
-            of_context_length = None
-        evaluation_results[token_type_subset] = EvaluationResult(tokens, list(map(lambda tt: tt.__name__, all_token_types)),
-                                                                 res, sum / count if count else 0., of_context_length)
-    return evaluation_results
-
-
-def mrr(model: TrainedModel, line: str, extension: str, append_eof: bool,
-        token_type_subsets: Optional[Set[TokenTypeSubset]] = None) \
-        -> Dict[TokenTypeSubset, EvaluationResult]:
-    """
-    Changes the state of the model!
-    """
-    token_type_subsets = token_type_subsets or {TokenTypeSubset.full_set()}
-
-    evaluation_results: Dict[TokenTypeSubset, EvaluationResult] = {}
-    for token_type_subsets in token_type_subsets:
-        inverse_rank_sum = .0
-        count = 0
-        inverse_ranks: List[Optional[float]] = []
-        all_tokens: List[str] = []
-        all_token_types: List[str] = []
-
-        for predictions, prep_token, token_type in \
-                model.get_predictions_and_feed(line, extension,
-                                               n_suggestions=DEFAULT_N_MODEL_SUGGESTIONS,
-                                               append_eof=append_eof):
-            all_tokens.append(prep_token)
-            all_token_types.append(token_type.__name__)
-            predicted_tokens = list(map(lambda p: p[0], predictions))
-            if token_type_subsets.contains(token_type):
-                try:
-                    rank = predicted_tokens.index(prep_token) + 1
-                    inverse_rank = 1. / rank
-                except ValueError:  # actual token is not in prediction list
-                    inverse_rank = 0.
-                inverse_rank_sum += inverse_rank
-                inverse_ranks.append(inverse_rank)
-                count += 1
-            else:
-                inverse_ranks.append(None)
-        evaluation_results[token_type_subsets] = EvaluationResult(all_tokens, all_token_types, inverse_ranks, inverse_rank_sum / count if count else 1.)
-
-    return evaluation_results
-
-
-Metric = Callable[[TrainedModel, List[str], str, bool, Optional[Set[TokenTypeSubset]], Dict[Type, float], int],
-                  Dict[TokenTypeSubset, EvaluationResult]]
-
-
-def entropy_to_probability(entropy: float) -> float:
-    """
-    >>> entropy_to_probability(0.0)
-    1.0
-
-    >>> entropy_to_probability(1.0)
-    0.5
-
-    >>> entropy_to_probability(3.0)
-    0.125
-
-    >>> entropy_to_probability(100.0)
-    7.888609052210118e-31
-    """
-    return 2 ** -entropy
-
-=======
 class Metric(ABC):
     def __call__(model: TrainedModel, batched_token_loader: BatchedTokenLoader,
                  evaluation_options: EvaluationOptions,
@@ -177,5 +68,4 @@
 
 metric_name_to_function: Mapping[str, Metric] = {
     Entropy.__name__: Entropy()
-}
->>>>>>> 4ef5f3db
+}