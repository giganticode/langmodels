import os
from pathlib import Path
from typing import List, Tuple

import jsons
import matplotlib
import time
from matplotlib import pyplot as plt

from langmodels import project_dir
<<<<<<< HEAD
=======
from langmodels import repository
from langmodels.evaluation import evaluate_on_path
from langmodels.util.misc import HOME
>>>>>>> 4ef5f3db


def get_run_name(path_basename: str) -> str:
    return path_basename + "_" + "_".join(time.ctime().split(" "))


def plot(entropies_list: List[Tuple[List[float], str]], dir: str, title: str):
    fig = plt.figure()
    ax = fig.add_subplot(1, 1, 1)
    plt.xlabel("Context")
    plt.ylabel("Increase in loss (times)")
    plt.title(title)
    for entropies, token_type in entropies_list:
        entropies = entropies[5:]
        ax.plot(range(5, len(entropies)+5), entropies, label=token_type)

    ax.legend(loc='upper right')
    # ax.set_yscale('log')
    plt.savefig(os.path.join(dir, title))
    plt.close()


def run_and_plot():
    m = repository.load_default_model()

<<<<<<< HEAD
    path = "/path/to/dataset"
    result = evaluate_model_on_path(m, Path(path), max_context_allowed=200, token_type_subsets=each_token_type_separately())
=======
    path = os.path.join(HOME, "dev/raw_datasets/allamanis/java-small-test")
    result = evaluate_on_path(m, Path(path))
>>>>>>> 4ef5f3db

    matplotlib.use('Agg')

    run_name = get_run_name(os.path.basename(path))
    dir = os.path.join(project_dir, 'langmodels', 'figures', run_name)
    if not os.path.exists(dir):
        os.makedirs(dir)

    for scenario, summary in result.items():
        title = scenario.type_subset.short_summary
        plot(list(map(lambda x: x[0], summary.of_context_length)), dir, title)
        with open(os.path.join(dir, f'{title}.json'), 'w') as f:
            f.write(jsons.dumps(summary))


def relative_entropies(entropies: List[float]):
    smallest = min(entropies)
    return [(x - smallest) / smallest for x in entropies]


def plot_saved_ones(path: str, filenames: List[str]):
    matplotlib.use('Agg')
    results_for_each_token_type = []
    for filename in filenames:
        with open(os.path.join(path, filename), 'r') as f:
            obj = jsons.loads(f.read())
            entropies = list(map(lambda x: x[0], obj['of_context_length']))
            entropies = relative_entropies(entropies)
            results_for_each_token_type.append((entropies, os.path.splitext(filename)[0]))
    plot(results_for_each_token_type, path, 'MultipleTypes')


if __name__ == '__main__':
    # run_and_plot()
	
    plot_saved_ones(os.path.join(project_dir, 'langmodels/figures/test_Wed_Mar__4_00_06_41_2020'), [
        # 'ClosingBracket.json',
        # 'Semicolon.json',
        # 'ClosingCurlyBracket.json',
        # 'Comment.json',
        'KeyWord.json',
        'splitContainer.json',
        'ParsedToken.json',
    ])<|MERGE_RESOLUTION|>--- conflicted
+++ resolved
@@ -8,12 +8,9 @@
 from matplotlib import pyplot as plt
 
 from langmodels import project_dir
-<<<<<<< HEAD
-=======
 from langmodels import repository
 from langmodels.evaluation import evaluate_on_path
 from langmodels.util.misc import HOME
->>>>>>> 4ef5f3db
 
 
 def get_run_name(path_basename: str) -> str:
@@ -39,13 +36,8 @@
 def run_and_plot():
     m = repository.load_default_model()
 
-<<<<<<< HEAD
-    path = "/path/to/dataset"
-    result = evaluate_model_on_path(m, Path(path), max_context_allowed=200, token_type_subsets=each_token_type_separately())
-=======
     path = os.path.join(HOME, "dev/raw_datasets/allamanis/java-small-test")
     result = evaluate_on_path(m, Path(path))
->>>>>>> 4ef5f3db
 
     matplotlib.use('Agg')
 
@@ -55,8 +47,8 @@
         os.makedirs(dir)
 
     for scenario, summary in result.items():
-        title = scenario.type_subset.short_summary
-        plot(list(map(lambda x: x[0], summary.of_context_length)), dir, title)
+        title = scenario.token_category.short_summary
+        plot([(list(map(lambda x: x[0], summary.values_for_contexts)), title)], dir, title)
         with open(os.path.join(dir, f'{title}.json'), 'w') as f:
             f.write(jsons.dumps(summary))
 
@@ -80,7 +72,7 @@
 
 if __name__ == '__main__':
     # run_and_plot()
-	
+
     plot_saved_ones(os.path.join(project_dir, 'langmodels/figures/test_Wed_Mar__4_00_06_41_2020'), [
         # 'ClosingBracket.json',
         # 'Semicolon.json',
