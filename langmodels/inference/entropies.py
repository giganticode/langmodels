--- conflicted
+++ resolved
@@ -2,11 +2,7 @@
 import os
 
 import argparse
-<<<<<<< HEAD
-from typing import List, Tuple, Callable, Union
-=======
 from typing import List, Tuple, Callable, Union, Dict
->>>>>>> 6ef2a546
 
 from langmodels.model import TrainedModel
 from langmodels.profiling import TimeMeasurer
@@ -19,34 +15,14 @@
 def get_entropy_for_each_line(trained_model: TrainedModel,
                               file: str,
                               entropy_aggregator: Callable[[List[float], List[int]], Union[float, List[float]]],
-<<<<<<< HEAD
-                              verbose: bool = False) -> List[float]:
-    prep_lines_and_entropies: List[Tuple[List[str], List[float], float]] = []
-    with open(file, 'r') as f:
-        _, extension = os.path.splitext(file)
-        for line in f:
-            time_measurer.tick("Preprocessing")
-            prep_line, metadata = trained_model.prep_text(line, return_metadata=True, force_reinit_bpe_data=False, extension=extension[1:])
-            time_measurer.tock("Preprocessing")
-=======
                               verbose: bool = False) -> Union[List[float], List[List[float]]]:
     prep_lines_and_entropies: List[Dict[str, Union[str, List[str], List[float], float]]] = []
     with open(file, 'r') as f:
         _, extension = os.path.splitext(file)
         for line in f:
->>>>>>> 6ef2a546
             time_measurer.tick("Inference")
             prep_line, entropies, word_boundaries = trained_model.get_entropies_for_text(line, extension[1:])
             time_measurer.tock("Inference")
-<<<<<<< HEAD
-            line_entropy = entropy_aggregator(entropies, metadata.word_boundaries)
-            prep_lines_and_entropies.append((line, prep_line, entropies, line_entropy))
-        if verbose:
-            for line, prep_line, entropies, line_entropy in prep_lines_and_entropies:
-                print(line_entropy)
-                print(line)
-                print(f'{[(prep_token, token_entropy) for prep_token, token_entropy in zip(prep_line, entropies)]}')
-=======
             line_entropy = entropy_aggregator(entropies, word_boundaries)
             prep_lines_and_entropies.append({
                 'text': line,
@@ -59,7 +35,6 @@
                 print(line['text'])
                 print(line['line_entropy'])
                 print(f"{[(prep_token, token_entropy) for prep_token, token_entropy in zip(line['prep_text'], line['entropies'])]}")
->>>>>>> 6ef2a546
                 print("=============")
     return list(map(lambda e: e['line_entropy'], prep_lines_and_entropies))
 
