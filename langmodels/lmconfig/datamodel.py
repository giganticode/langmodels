import os
import re
from abc import ABC, abstractmethod

from functools import partial

import jsons
import sys
from dataclasses import dataclass, field, asdict

from comet_ml import Experiment
<<<<<<< HEAD
from fastai.basic_train import Learner
from fastai.callbacks import EarlyStoppingCallback
from fastai.train import fit_one_cycle
from torch import optim
=======

>>>>>>> 4ef5f3db
from typing import Optional, Callable, Tuple, List, Type, Dict, Any

import codeprep.api.corpus as corpus_api
from codeprep.api.corpus import PreprocessedCorpus
from fastai.text import AWD_LSTM, Transformer, Activation

<<<<<<< HEAD
from langmodels import __version__, __major_version__
from langmodels.nn import GRU
from langmodels.util import HOME
=======
from codeprep.preprocess.tokens import TokenSequence
from langmodels import MODEL_ZOO_PATH, __version__, __major_version__
from langmodels.model.nn import GRU
from langmodels.util.misc import HOME
>>>>>>> 4ef5f3db

CONFIG_VERSION = __major_version__ if __major_version__ > 0 else __version__

TMP_SUFFIX = '.tmp'
BEST_MODEL_FILE_NAME = 'best.pth'


@dataclass(frozen=True)
class Dropouts(object):
    multiplier: float = 0.5
    oute: float = 0.02
    outi: float = 0.25
    outh: float = 0.15
    w: float = 0.2
    out: float = 0.1


@dataclass(frozen=True)
class ActivationRegularization(object):
    alpha: float = 2.
    beta: float = 1.


@dataclass(frozen=True)
class TrainingSchedule(ABC):
    name: str
    _serializer: Any = None

    @abstractmethod
    def fit(self, learn: Learner, weight_decay: float):
        pass

    @classmethod
    def get_serializer(cls):
        if not cls._serializer:
            cls._serializer = jsons.fork()

        return cls._serializer


@dataclass(frozen=True)
class EarlyStop(object):
    patience: int = 3


@dataclass(frozen=True)
class CosineLRSchedule(TrainingSchedule):
    name: str = 'cosine'
    max_lr: float = 1e-4
    cyc_len: int = 3
    max_epochs: int = 30
    early_stop: EarlyStop = EarlyStop()

    def fit(self, learner: Learner, weight_decay):
        if self.early_stop:
            learner.callbacks.append(EarlyStoppingCallback(learner, patience=self.early_stop.patience))
        fit_one_cycle(learner, cyc_len=self.cyc_len, tot_epochs=self.max_epochs, max_lr=self.max_lr, wd=weight_decay)


@dataclass(frozen=True)
class Corpus(object):
    path: str = os.path.join(HOME, 'dataset')
    extensions: str = 'java'  # in format "py" or "java|c|py"


PrepCallable = Callable[..., PreprocessedCorpus]
ParametrizedPrepCallable = Callable[[Corpus], PreprocessedCorpus]


@dataclass(frozen=True)
class PrepFunctionOptions(object):
    no_unicode: bool = True
    no_spaces: bool = True
    no_com: bool = False
    no_str: bool = False
    max_str_length: int = sys.maxsize


@dataclass(frozen=True)
class PrepFunction(object):
    callable: PrepCallable = corpus_api.bpe
    params: List[str] = field(default_factory=lambda: ['10k'])
    options: PrepFunctionOptions = PrepFunctionOptions()

    @property
    def apply_to_corpus(self) -> ParametrizedPrepCallable:
        def prep_corpus(corpus: Corpus, **kwargs) -> PreprocessedCorpus:
            return self.callable(corpus.path, *self.params, **asdict(self.options), **kwargs,
                                 extensions=corpus.extensions)

        return prep_corpus

    @property
    def apply_to_text(self):
        def prep_text(text: str, extension: str, **kwargs) -> TokenSequence:
            import codeprep.api.text as text_api
            func_name = self.callable.__name__
            text_callable = getattr(text_api, func_name)
            reinit_bpe_data_param = {'force_reinit_bpe_data': False } if func_name == 'bpe' else {}
            prepped_token = text_callable(text, extension=extension,
                                          *self.params, **reinit_bpe_data_param, **asdict(self.options), **kwargs)
            return prepped_token

        return prep_text

    @staticmethod
    def serializer(prep_function: 'PrepFunction', **kwargs) -> Dict[str, Any]:
        return {'callable': prep_function.callable.__name__,
                'params': prep_function.params,
                'options':  jsons.dump(prep_function.options)}

    @staticmethod
    def deserializer(dct: Dict[str, Any], cls: Type['PrepFunction'], **kwargs) -> 'PrepFunction':
        import codeprep.api.corpus as api
        return cls(
            callable=getattr(api, dct['callable']),
            params=dct['params'],
            options=jsons.load(dct['options'], PrepFunctionOptions)
        )


@dataclass(frozen=True)
class Optimizer(ABC):
    name: str
    _serializer: Any = None

    @abstractmethod
    def get_callable(self):
        pass

    @classmethod
    def get_serializer(cls):
        if not cls._serializer:
            cls._serializer = jsons.fork()

        return cls._serializer


@dataclass(frozen=True)
class SGD(Optimizer):
    name: str = 'sgd'
    momentum: float = 0.9

    def get_callable(self):
        import torch
        return partial(torch.optim.SGD, momentum=self.momentum)


@dataclass(frozen=True)
class Adam(Optimizer):
    name: str = 'Adam'
    betas: Tuple[float, float] = (0.9, 0.99)

    def get_callable(self):
        import torch
        return partial(torch.optim.Adam, betas=self.betas)


def camel_case_to_snake_case(name: str) -> str:
    return re.sub(r'(?<!^)(?=[A-Z])', '_', name).lower()


def field_based_deserializer_func(dct: Dict[str, Any], cls: Type, **kwargs) -> Any:
    all_arch_classes = cls.__subclasses__()
    field_name = 'name'
    for arch_class in all_arch_classes:
        if getattr(arch_class, field_name) == dct[field_name]:
            try:
                return jsons.load(dct, arch_class, fork_inst=arch_class.get_serializer())
            except jsons.exceptions.DeserializationError as e:
                raise ValueError(f'Failed to deserialize: {dct}') from e
    raise ValueError(f'Unknown {cls.__name__}: {dct[field_name]}')


@dataclass(frozen=True)
class Arch(ABC):
    name: str
    bidir: bool = False
    emb_sz: int = 1024
    n_hid: int = 1024
    n_layers: int = 3
    drop: Dropouts = Dropouts()
    tie_weights: bool = True
    out_bias: bool = True

    _serializer: Any = None

    @classmethod
    def get_serializer(cls):
        if not cls._serializer:
            cls._serializer = jsons.fork()

        return cls._serializer

    @abstractmethod
    def get_module(self):
        pass


@dataclass(frozen=True)
class LstmArch(Arch):
    name: str = 'lstm'
    qrnn: bool = False

    def get_module(self):
        return AWD_LSTM


@dataclass(frozen=True)
class GruArch(Arch):
    name: str = 'gru'

    def get_module(self):
        return GRU


@dataclass(frozen=True)
class TransformerDropouts(object):
    multiplier: float = 1.0
    resid: float = 0.1
    attn: float = 0.1
    ff: float = 0.1
    embed: float = 0.1
    output: float = 0.


@dataclass(frozen=True)
class TransformerArch(Arch):
    arch: str = 'transformer'
    ctx_len: int = 256
    n_layers: int = 3
    n_heads: int = 6
    d_model: int = 512
    d_head: int = 16
    d_inner: int = 2048
    drop: TransformerDropouts = TransformerDropouts()
    bias: bool = True
    scale: bool = True
    act: Activation = Activation.GeLU
    double_drop: bool = False
    tie_weights: bool = True
    out_bias: bool = False
    mask: bool = True

    def get_module(self):
        return Transformer


@dataclass(frozen=True)
class SubEpochs(object):
    n_files: int = 50 * 1000


@dataclass(frozen=True)
class Training(object):
    optimizer: Optimizer = Adam()
    weight_decay: float = 1e-6
    gradient_clip: float = 0.3
    activation_regularization: ActivationRegularization = ActivationRegularization()
    schedule: TrainingSchedule = CosineLRSchedule()
    sub_epochs: Optional[SubEpochs] = None

    def __post_init__(self):
        if self.sub_epochs is not None and isinstance(self.schedule, CosineLRSchedule):
            raise AssertionError(f"Cannot use CosineLRSchedule when training with subepochs")


@dataclass(frozen=True)
class LMTrainingConfig(object):
    corpus: Corpus = Corpus()
    base_model: Optional[str] = None
    bs: int = 32
    prep_function: PrepFunction = PrepFunction()
    arch: Arch = LstmArch()
    bptt: int = 200
    training: Training = Training()
    config_version: str = CONFIG_VERSION
    _serializer: Any = None

    @classmethod
    def get_serializer(cls):
        if not LMTrainingConfig._serializer:
            cls._serializer = jsons.fork()
            jsons.set_deserializer(jsons.default_object_deserializer, cls=cls, fork_inst=cls._serializer)
            jsons.set_deserializer(field_based_deserializer_func, cls=Arch, fork_inst=cls._serializer)
            jsons.set_deserializer(field_based_deserializer_func, cls=TrainingSchedule, fork_inst=cls._serializer)
            jsons.set_deserializer(field_based_deserializer_func, cls=Optimizer, fork_inst=cls._serializer)
            jsons.set_deserializer(PrepFunction.deserializer, cls=PrepFunction, fork_inst=cls._serializer)

            jsons.set_serializer(jsons.default_object_serializer, cls=cls, fork_inst=cls._serializer)
            jsons.set_serializer(PrepFunction.serializer, cls=PrepFunction, fork_inst=cls._serializer)

        return cls._serializer

    @staticmethod
    def deserializer(dct: Dict[str, Any], cls: Type['LMTrainingConfig'], **kwargs) -> 'LMTrainingConfig':
        return jsons.load(dct, cls, fork_inst=cls.get_serializer())

    @staticmethod
    def serializer(config: 'LMTrainingConfig', **kwargs) -> Dict[str, Any]:
        return jsons.dump(config, fork_inst=LMTrainingConfig.get_serializer(), strip_privates=True)

    def __post_init__(self):
        if self.config_version != CONFIG_VERSION:
            raise TypeError(f'Trying to deserealize '
                            f'{type(self).__name__} {self.config_version} '
                            f'to {type(self).__name__} {CONFIG_VERSION} object')


def create_comet_experiment(run_id: str):
    experiment = Experiment()
    experiment.set_name(run_id)
    return experiment


@dataclass
class LMTrainingMetrics(object):
    bin_entropy: Optional[float] = None
    training_time_minutes_per_epoch: Optional[int] = None
    n_epochs: Optional[int] = None
    best_epoch: Optional[int] = None
    trainable_params: Optional[int] = None
    size_on_disk_mb: Optional[int] = None
    config_version: str = CONFIG_VERSION

    def __post_init__(self):
        if self.config_version != CONFIG_VERSION:
            raise TypeError(f'Trying to deserealize '
                            f'{type(self).__name__} {self.config_version} '
                            f'to {type(self).__name__} {CONFIG_VERSION} object')


jsons.set_serializer(LMTrainingConfig.serializer, cls=LMTrainingConfig)
jsons.set_deserializer(LMTrainingConfig.deserializer, cls=LMTrainingConfig)<|MERGE_RESOLUTION|>--- conflicted
+++ resolved
@@ -1,38 +1,25 @@
 import os
 import re
 from abc import ABC, abstractmethod
-
+from dataclasses import dataclass, field, asdict
 from functools import partial
+from typing import Optional, Callable, Tuple, List, Type, Dict, Any
 
 import jsons
 import sys
-from dataclasses import dataclass, field, asdict
-
 from comet_ml import Experiment
-<<<<<<< HEAD
 from fastai.basic_train import Learner
 from fastai.callbacks import EarlyStoppingCallback
+from fastai.text import AWD_LSTM, Transformer, Activation
 from fastai.train import fit_one_cycle
-from torch import optim
-=======
-
->>>>>>> 4ef5f3db
-from typing import Optional, Callable, Tuple, List, Type, Dict, Any
 
 import codeprep.api.corpus as corpus_api
 from codeprep.api.corpus import PreprocessedCorpus
-from fastai.text import AWD_LSTM, Transformer, Activation
-
-<<<<<<< HEAD
+from codeprep.preprocess.tokens import TokenSequence
 from langmodels import __version__, __major_version__
 from langmodels.nn import GRU
-from langmodels.util import HOME
-=======
-from codeprep.preprocess.tokens import TokenSequence
-from langmodels import MODEL_ZOO_PATH, __version__, __major_version__
-from langmodels.model.nn import GRU
+from langmodels.training.schedule import ReduceLRCallback
 from langmodels.util.misc import HOME
->>>>>>> 4ef5f3db
 
 CONFIG_VERSION = __major_version__ if __major_version__ > 0 else __version__
 
@@ -93,6 +80,24 @@
 
 
 @dataclass(frozen=True)
+class RafaelsTrainingSchedule(TrainingSchedule):
+    name: str = 'rafael'
+    init_lr: float = 1e-4
+    mult_coeff: float = 0.5
+    max_epochs: int = 50
+    max_lr_reduction_times: int = 6
+    patience: int = 0
+
+    def fit(self, learner: Learner, weigth_decay: float):
+        reduce_lr_callback = ReduceLRCallback(learner,
+                                              mult_coeff=self.mult_coeff,
+                                              max_times_lr_decrease=self.max_lr_reduction_times,
+                                              patience=self.patience)
+        learner.callbacks.append(reduce_lr_callback)
+        learner.fit(epochs=self.max_epochs, lr=self.init_lr, wd=weigth_decay)
+
+
+@dataclass(frozen=True)
 class Corpus(object):
     path: str = os.path.join(HOME, 'dataset')
     extensions: str = 'java'  # in format "py" or "java|c|py"
@@ -126,7 +131,7 @@
         return prep_corpus
 
     @property
-    def apply_to_text(self):
+    def apply_to_text(self) -> TokenSequence:
         def prep_text(text: str, extension: str, **kwargs) -> TokenSequence:
             import codeprep.api.text as text_api
             func_name = self.callable.__name__
@@ -294,6 +299,20 @@
     activation_regularization: ActivationRegularization = ActivationRegularization()
     schedule: TrainingSchedule = CosineLRSchedule()
     sub_epochs: Optional[SubEpochs] = None
+    _serializer: Any = None
+
+    @staticmethod
+    def deserializer(dct: Dict[str, Any], cls: Type['Training'], **kwargs) -> 'Training':
+        return jsons.load(dct, cls, fork_inst=cls.get_serializer())
+
+    @classmethod
+    def get_serializer(cls):
+        if not cls._serializer:
+            cls._serializer = jsons.fork()
+            jsons.set_deserializer(field_based_deserializer_func, cls=Optimizer, fork_inst=cls._serializer)
+            jsons.set_deserializer(field_based_deserializer_func, cls=TrainingSchedule, fork_inst=cls._serializer)
+
+        return cls._serializer
 
     def __post_init__(self):
         if self.sub_epochs is not None and isinstance(self.schedule, CosineLRSchedule):
@@ -314,13 +333,12 @@
 
     @classmethod
     def get_serializer(cls):
-        if not LMTrainingConfig._serializer:
+        if not cls._serializer:
             cls._serializer = jsons.fork()
             jsons.set_deserializer(jsons.default_object_deserializer, cls=cls, fork_inst=cls._serializer)
             jsons.set_deserializer(field_based_deserializer_func, cls=Arch, fork_inst=cls._serializer)
-            jsons.set_deserializer(field_based_deserializer_func, cls=TrainingSchedule, fork_inst=cls._serializer)
-            jsons.set_deserializer(field_based_deserializer_func, cls=Optimizer, fork_inst=cls._serializer)
             jsons.set_deserializer(PrepFunction.deserializer, cls=PrepFunction, fork_inst=cls._serializer)
+            jsons.set_deserializer(Training.deserializer, cls=Training, fork_inst=cls._serializer)
 
             jsons.set_serializer(jsons.default_object_serializer, cls=cls, fork_inst=cls._serializer)
             jsons.set_serializer(PrepFunction.serializer, cls=PrepFunction, fork_inst=cls._serializer)
