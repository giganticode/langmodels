--- conflicted
+++ resolved
@@ -1,21 +1,6 @@
 import importlib
 module = importlib.import_module('comet_ml')
 
-<<<<<<< HEAD
-#from torch.nn.functional import binary_cross_entropy
-
-from langmodels.lmconfig.datamodel import Gpu
-from langmodels.lmconfig.defaults import lm_training_config
-from langmodels.training.training import train
-
-if __name__ == '__main__':
-    gpu = Gpu(fallback_to_cpu=True, non_default_device_to_use=0)
-    trained_model = train(lm_training_config, gpu, tune=False)
-#    trained_model.test()
-#   for w in trained_model.predict_next(how_many=100):
-#        print(w)
-#    binary_cross_entropy
-=======
 from langmodels.lmconfig import defaults
 from langmodels.lmconfig.defaults import lm_training_config
 from langmodels.model import TrainedModel
@@ -26,5 +11,4 @@
 
 if __name__ == '__main__':
     gpu = Gpu(fallback_to_cpu=True, non_default_device_to_use=0)
-    train(lm_training_config=lm_training_config, gpu=gpu)
->>>>>>> 6ef2a546
+    train(lm_training_config=lm_training_config, gpu=gpu)