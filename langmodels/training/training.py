--- conflicted
+++ resolved
@@ -70,27 +70,17 @@
     return Vocab(['`unk', '`pad'] + list(prep_corpus.load_vocab().keys()))
 
 
-<<<<<<< HEAD
-def get_device(gpu: Gpu):
-    if torch.cuda.is_available():
-        return gpu.non_default_device_to_use or torch.cuda.current_device()
-=======
 def get_device(gpu: Gpu) -> str:
     if torch.cuda.is_available():
         device_id = gpu.non_default_device_to_use or torch.cuda.current_device()
-        torch.device('cuda', device_id)
->>>>>>> 6ef2a546
+        return torch.device('cuda', device_id)
     elif gpu.fallback_to_cpu:
         return "cpu"
     else:
         raise EnvironmentError("Cuda not available")
 
 
-<<<<<<< HEAD
-def add_callbacks(learner: Learner, run: Run, tune: bool) -> None:
-=======
 def add_callbacks(learner: Learner, tune: bool) -> None:
->>>>>>> 6ef2a546
 
     save_every_epoch_callback = RetryingSaveModelCalback(learner, every='epoch', name='epoch')
     learner.callbacks.append(save_every_epoch_callback)
@@ -149,19 +139,12 @@
     return databunched
 
 
-<<<<<<< HEAD
-def load_base_model_if_needed(learner: Learner, lm_training_config: LMTrainingConfig, device) -> None:
-    if lm_training_config.base_model:
-        print(f"Using pretrained model: {lm_training_config.base_model}.pth")
-        learner.load(lm_training_config.base_model, device=device)
-=======
 def load_base_model_if_needed(learner: Learner, lm_training_config: LMTrainingConfig, model_file='best') -> None:
     if lm_training_config.base_model:
         model = os.path.join(lm_training_config.base_model, model_file)
         print(f"Using pretrained model: {model}.pth")
         # not setting purge to True raises a pickle serialization error
         learner.load(model, purge=False)
->>>>>>> 6ef2a546
     else:
         print("Training form scratch")
 
@@ -206,28 +189,17 @@
 
     save_experiment_input(learner, run, vocab, comet=comet)
 
-<<<<<<< HEAD
-    add_callbacks(learner, run, tune=tune)
-
-    load_base_model_if_needed(learner, lm_training_config, device)
-=======
     add_callbacks(learner, tune=tune)
 
     load_base_model_if_needed(learner, lm_training_config)
->>>>>>> 6ef2a546
 
     print(f"Starting training... Model will be saved to {run.path_to_trained_model}")
     start_training(learner, lm_training_config.training_procedure)
 
     # learner.export('learner.pkl')
     # return load_learner(os.path.join(PATH_TO_TRAINED_MODELS, run.id), 'learner.pkl')
-<<<<<<< HEAD
-#    return TrainedModel.from_path(run.path_to_trained_model, force_use_cpu=True)
-    return None
-=======
     return TrainedModel.from_path(run.path_to_trained_model, force_use_cpu=True)
     # return learner
->>>>>>> 6ef2a546
 
 def check_data(databunched: DataBunch, vocab: Vocab) -> None:
     first_batch = databunched.one_batch()[0]
